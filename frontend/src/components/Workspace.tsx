--- conflicted
+++ resolved
@@ -9,15 +9,11 @@
 import ComparisonCard from '@/features/scenarios/components/ComparisonCard';
 import { Tabs } from '@/features/scenarios/components/Tabs';
 import { useComparisonsStore } from '@/features/scenarios/stores/comparisons';
-<<<<<<< HEAD
 import {
     useTabsStore,
     useTabsURLStorage,
 } from '@/features/scenarios/stores/tabs';
-=======
-import { useTabsStore } from '@/features/scenarios/stores/tabs';
 import useFeatureFlag from '@/hooks/useFeatureFlag';
->>>>>>> acd76229
 import { useViewStore, useViewURLStorage } from '@/stores/view';
 import { useWorkspaceStore, useWorkspaceURLStorage } from '@/stores/workspace';
 import { useWorldStore, useWorldURLStorage } from '@/stores/worlds';
@@ -135,7 +131,6 @@
             {/* @TODO: extract tabs menu logic to a separate component. */}
             <Tabs.Menu splitScreen={splitScreen}>
                 <div className="flex items-end justify-between gap-1">
-<<<<<<< HEAD
                     <div className="flex gap-1">
                         {leftTabs.map((tab) => (
                             <Tabs.Button
@@ -150,24 +145,7 @@
                             />
                         ))}
                     </div>
-                    {rightTabs.length === 0 && (
-=======
-                    {leftTabs.map((tab) => (
-                        <Tabs.Button
-                            key={tab.id}
-                            tab={tab}
-                            active={leftTab === tab.id}
-                            onClick={(id) => tabActions.setActive(id, 'left')}
-                            onClose={tabActions.remove}
-                            onValueChange={tabActions.rename}
-                        />
-                    ))}
-                    {/**
-                     * Only show the add scenario button if there are no right tabs and scenarios are enabled.
-                     * This is the entrypoint for the scenarios feature, we hide it if the feature is disabled.
-                     */}
                     {rightTabs.length === 0 && isScenariosEnabled && (
->>>>>>> acd76229
                         <button
                             onClick={() => {
                                 handleAddScenario();
