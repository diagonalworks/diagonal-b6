--- conflicted
+++ resolved
@@ -130,7 +130,6 @@
 
     return (
         <div className="h-screen max-h-screen flex flex-col relative">
-<<<<<<< HEAD
             {isInIframe && (
                 <div className="border border-graphite-30 rounded-t py-1 px-2 flex justify-between ">
                     <div className="flex items-center gap-2">
@@ -145,56 +144,26 @@
                         <EnterFullScreenIcon aria-hidden />
                         Explore in full screen
                     </a>
-=======
-            {/* @TODO: extract tabs menu logic to a separate component. */}
-            <Tabs.Menu splitScreen={splitScreen}>
-                <div className="flex items-end justify-between gap-1">
-                    <div className="flex gap-1">
-                        {leftTabs.map((tab) => (
-                            <Tabs.Button
-                                key={tab.id}
-                                tab={tab}
-                                active={leftTab === tab.id}
-                                onClick={(id) =>
-                                    tabActions.setActive(id, 'left')
-                                }
-                                onClose={tabActions.remove}
-                                onValueChange={tabActions.rename}
-                            />
-                        ))}
-                    </div>
-                    {rightTabs.length === 0 && isScenariosEnabled && (
-                        <button
-                            onClick={() => {
-                                handleAddScenario();
-                                tabActions.setSplitScreen(true);
-                            }}
-                            aria-label="add scenario"
-                            className="text-sm flex gap-2 mb-[1px] items-center bg-rose-10 rounded w-fit border border-b-0 hover:bg-rose-20 rounded-b-none border-rose-30 text-rose-60 px-2 py-1"
-                        >
-                            <PlusIcon />
-                            scenario
-                        </button>
-                    )}
->>>>>>> 84c275ad
                 </div>
             )}
             {/* @TODO: extract tabs menu logic to a separate component. */}
             {!isInIframe && (
                 <Tabs.Menu splitScreen={splitScreen}>
                     <div className="flex items-end justify-between gap-1">
-                        {leftTabs.map((tab) => (
-                            <Tabs.Button
-                                key={tab.id}
-                                tab={tab}
-                                active={leftTab === tab.id}
-                                onClick={(id) =>
-                                    tabActions.setActive(id, 'left')
-                                }
-                                onClose={tabActions.remove}
-                                onValueChange={tabActions.rename}
-                            />
-                        ))}
+                        <div className="flex gap-1">
+                            {leftTabs.map((tab) => (
+                                <Tabs.Button
+                                    key={tab.id}
+                                    tab={tab}
+                                    active={leftTab === tab.id}
+                                    onClick={(id) =>
+                                        tabActions.setActive(id, 'left')
+                                    }
+                                    onClose={tabActions.remove}
+                                    onValueChange={tabActions.rename}
+                                />
+                            ))}
+                        </div>
                         {/**
                          * Only show the add scenario button if there are no right tabs and scenarios are enabled.
                          * This is the entrypoint for the scenarios feature, we hide it if the feature is disabled.
